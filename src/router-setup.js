--- conflicted
+++ resolved
@@ -256,15 +256,6 @@
         return true;
       }
 
-<<<<<<< HEAD
-    console.log(
-      'router-setup: checkConnection: No wifi connection found, starting AP'
-    );
-
-    if (!startAP(config.get('wifi.ap.ipaddr'))) {
-      console.error('router-setup: checkConnection: failed to start AP');
-    }
-=======
       // Wait until we have a working wifi connection. Retry every 3 seconds up
       // to 20 times. If we never get a wifi connection, go into AP mode.
       return waitForWiFi(20, 3000).then(() => {
@@ -277,7 +268,6 @@
         console.log(
           'wifi-setup: checkConnection: No wifi connection found, starting AP'
         );
->>>>>>> ce69fbfe
 
         if (!startAP(config.get('wifi.ap.ipaddr'))) {
           console.error('wifi-setup: checkConnection: failed to start AP');
