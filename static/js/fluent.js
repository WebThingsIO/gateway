--- conflicted
+++ resolved
@@ -8,11 +8,7 @@
   en: ['/fluent/en-US/main.ftl'],
   'fr-CA': ['/fluent/fr-CA/main.ftl'],
   it: ['/fluent/it/main.ftl'],
-<<<<<<< HEAD
-  de: ['/fluent/de/main.ftl'],
-=======
   pl: ['/fluent/pl/main.ftl'],
->>>>>>> 2013c578
 };
 
 let language;
